--- conflicted
+++ resolved
@@ -3,13 +3,8 @@
 
 android {
 	namespace "com.bombbird.terminalcontrol2"
-<<<<<<< HEAD
-	setBuildToolsVersion("35.0.0")
-	setCompileSdk(34)
-=======
 	setBuildToolsVersion("36.0.0")
 	setCompileSdk(36)
->>>>>>> e1b76684
 	sourceSets {
 		main {
 			manifest.srcFile 'AndroidManifest.xml'
